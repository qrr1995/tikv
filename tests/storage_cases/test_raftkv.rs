use std::sync::mpsc::channel;
use std::thread;

use kvproto::kvrpcpb::Context;
use raftstore::server::new_server_cluster;
use raftstore::transport_simulate::IsolationFilterFactory;
use tikv::raftstore::store::engine::IterOption;
use tikv::storage::engine::*;
use tikv::storage::{CFStatistics, CfName, Key, CF_DEFAULT};
use tikv::util::codec::bytes;
use tikv::util::escape;
use tikv::util::HandyRwLock;

#[test]
fn test_raftkv() {
    let count = 1;
    let mut cluster = new_server_cluster(0, count);
    cluster.run();

    // make sure leader has been elected.
    assert_eq!(cluster.must_get(b"k1"), None);

    let region = cluster.get_region(b"");
    let leader_id = cluster.leader_of_region(region.get_id()).unwrap();
    let storage = cluster.sim.rl().storages[&leader_id.get_id()].clone();

    let mut ctx = Context::new();
    ctx.set_region_id(region.get_id());
    ctx.set_region_epoch(region.get_region_epoch().clone());
    ctx.set_peer(region.get_peers()[0].clone());

    get_put(&ctx, &storage);
    batch(&ctx, &storage);
    seek(&ctx, &storage);
    near_seek(&ctx, &storage);
    cf(&ctx, &storage);
    empty_write(&ctx, &storage);
    wrong_context(&ctx, &storage);
    empty_batch_snapshot(&storage);
    // TODO: test multiple node
}

#[test]
fn test_read_leader_in_lease() {
    let count = 3;
    let mut cluster = new_server_cluster(0, count);
    cluster.run();

    let k1 = b"k1";
    let (k2, v2) = (b"k2", b"v2");

    // make sure leader has been elected.
    assert_eq!(cluster.must_get(k1), None);

    let region = cluster.get_region(b"");
    let leader = cluster.leader_of_region(region.get_id()).unwrap();
    let storage = cluster.sim.rl().storages[&leader.get_id()].clone();

    let mut ctx = Context::new();
    ctx.set_region_id(region.get_id());
    ctx.set_region_epoch(region.get_region_epoch().clone());
    ctx.set_peer(leader.clone());

    // write some data
    assert_none(&ctx, &storage, k2);
    must_put(&ctx, &storage, k2, v2);

    // isolate leader
    cluster.add_send_filter(IsolationFilterFactory::new(leader.get_store_id()));

    // leader still in lease, check if can read on leader
    assert_eq!(can_read(&ctx, &storage, k2, v2), true);
}

#[test]
fn test_batch_snapshot() {
    let count = 3;
    let mut cluster = new_server_cluster(0, count);
    cluster.run();

    let key = b"key";
    // make sure leader has been elected.
    assert_eq!(cluster.must_get(key), None);

    let region = cluster.get_region(b"");
    let leader = cluster.leader_of_region(region.get_id()).unwrap();
    let storage = cluster.sim.rl().storages[&leader.get_id()].clone();

    let mut ctx = Context::new();
    ctx.set_region_id(region.get_id());
    ctx.set_region_epoch(region.get_region_epoch().clone());
    ctx.set_peer(leader.clone());

    let size = 3;
    let batch = vec![ctx.clone(); size];
    let snapshots = must_batch_snapshot(batch, &storage);
    assert_eq!(size, snapshots.len());
    for s in snapshots {
        assert!(s.is_some());
    }
    // sleep util leader lease is expired.
    thread::sleep(cluster.cfg.raft_store.raft_store_max_leader_lease.0);
    let batch = vec![ctx; size];
    let snapshots = must_batch_snapshot(batch, &storage);
    assert_eq!(size, snapshots.len());
    for s in snapshots {
        assert!(s.is_none());
    }
}

fn must_batch_snapshot<E: Engine>(batch: Vec<Context>, engine: &E) -> BatchResults<E::Snap> {
    let (tx, rx) = channel();
    let on_finished = box move |snapshots| {
        tx.send(snapshots).unwrap();
    };
    engine.async_batch_snapshot(batch, on_finished).unwrap();
    rx.recv().unwrap()
}

fn must_put<E: Engine>(ctx: &Context, engine: &E, key: &[u8], value: &[u8]) {
    engine.put(ctx, Key::from_raw(key), value.to_vec()).unwrap();
}

fn must_put_cf<E: Engine>(ctx: &Context, engine: &E, cf: CfName, key: &[u8], value: &[u8]) {
    engine
        .put_cf(ctx, cf, Key::from_raw(key), value.to_vec())
        .unwrap();
}

fn must_delete<E: Engine>(ctx: &Context, engine: &E, key: &[u8]) {
    engine.delete(ctx, Key::from_raw(key)).unwrap();
}

fn must_delete_cf<E: Engine>(ctx: &Context, engine: &E, cf: CfName, key: &[u8]) {
    engine.delete_cf(ctx, cf, Key::from_raw(key)).unwrap();
}

fn assert_has<E: Engine>(ctx: &Context, engine: &E, key: &[u8], value: &[u8]) {
    let snapshot = engine.snapshot(ctx).unwrap();
    assert_eq!(snapshot.get(&Key::from_raw(key)).unwrap().unwrap(), value);
}

fn can_read<E: Engine>(ctx: &Context, engine: &E, key: &[u8], value: &[u8]) -> bool {
    if let Ok(s) = engine.snapshot(ctx) {
        assert_eq!(s.get(&Key::from_raw(key)).unwrap().unwrap(), value);
        return true;
    }
    false
}

fn assert_has_cf<E: Engine>(ctx: &Context, engine: &E, cf: CfName, key: &[u8], value: &[u8]) {
    let snapshot = engine.snapshot(ctx).unwrap();
    assert_eq!(
        snapshot.get_cf(cf, &Key::from_raw(key)).unwrap().unwrap(),
        value
    );
}

fn assert_none<E: Engine>(ctx: &Context, engine: &E, key: &[u8]) {
    let snapshot = engine.snapshot(ctx).unwrap();
    assert_eq!(snapshot.get(&Key::from_raw(key)).unwrap(), None);
}

fn assert_none_cf<E: Engine>(ctx: &Context, engine: &E, cf: CfName, key: &[u8]) {
    let snapshot = engine.snapshot(ctx).unwrap();
    assert_eq!(snapshot.get_cf(cf, &Key::from_raw(key)).unwrap(), None);
}

fn assert_seek<E: Engine>(ctx: &Context, engine: &E, key: &[u8], pair: (&[u8], &[u8])) {
    let snapshot = engine.snapshot(ctx).unwrap();
<<<<<<< HEAD
    let mut iter = snapshot
        .iter(IterOption::default(), ScanMode::Forward)
        .unwrap();
    let mut statistics = CFStatistics::default();
    iter.seek(&Key::from_raw(key), &mut statistics).unwrap();
    assert_eq!(iter.key(&mut statistics), &*bytes::encode_bytes(pair.0));
    assert_eq!(iter.value(&mut statistics), pair.1);
=======
    let mut cursor = snapshot
        .iter(IterOption::default(), ScanMode::Mixed)
        .unwrap();
    let mut statistics = CFStatistics::default();
    cursor.seek(&Key::from_raw(key), &mut statistics).unwrap();
    assert_eq!(cursor.key(&mut statistics), &*bytes::encode_bytes(pair.0));
    assert_eq!(cursor.value(&mut statistics), pair.1);
>>>>>>> 7b995018
}

fn assert_seek_cf<E: Engine>(
    ctx: &Context,
    engine: &E,
    cf: CfName,
    key: &[u8],
    pair: (&[u8], &[u8]),
) {
    let snapshot = engine.snapshot(ctx).unwrap();
<<<<<<< HEAD
    let mut iter = snapshot
        .iter_cf(cf, IterOption::default(), ScanMode::Forward)
        .unwrap();
    let mut statistics = CFStatistics::default();
    iter.seek(&Key::from_raw(key), &mut statistics).unwrap();
    assert_eq!(iter.key(&mut statistics), &*bytes::encode_bytes(pair.0));
    assert_eq!(iter.value(&mut statistics), pair.1);
=======
    let mut cursor = snapshot
        .iter_cf(cf, IterOption::default(), ScanMode::Mixed)
        .unwrap();
    let mut statistics = CFStatistics::default();
    cursor.seek(&Key::from_raw(key), &mut statistics).unwrap();
    assert_eq!(cursor.key(&mut statistics), &*bytes::encode_bytes(pair.0));
    assert_eq!(cursor.value(&mut statistics), pair.1);
>>>>>>> 7b995018
}

fn assert_near_seek<I: Iterator>(cursor: &mut Cursor<I>, key: &[u8], pair: (&[u8], &[u8])) {
    let mut statistics = CFStatistics::default();
    assert!(
        cursor
            .near_seek(&Key::from_raw(key), false, &mut statistics)
            .unwrap(),
        escape(key)
    );
    assert_eq!(cursor.key(&mut statistics), &*bytes::encode_bytes(pair.0));
    assert_eq!(cursor.value(&mut statistics), pair.1);
}

fn assert_near_seek_for_prev<I: Iterator>(
    cursor: &mut Cursor<I>,
    key: &[u8],
    pair: (&[u8], &[u8]),
) {
    let mut statistics = CFStatistics::default();
    assert!(
        cursor
            .near_seek_for_prev(&Key::from_raw(key), false, &mut statistics)
            .unwrap(),
        escape(key)
    );
    assert_eq!(cursor.key(&mut statistics), &*bytes::encode_bytes(pair.0));
    assert_eq!(cursor.value(&mut statistics), pair.1);
}

fn get_put<E: Engine>(ctx: &Context, engine: &E) {
    assert_none(ctx, engine, b"x");
    must_put(ctx, engine, b"x", b"1");
    assert_has(ctx, engine, b"x", b"1");
    must_put(ctx, engine, b"x", b"2");
    assert_has(ctx, engine, b"x", b"2");
}

fn batch<E: Engine>(ctx: &Context, engine: &E) {
    engine
        .write(
            ctx,
            vec![
                Modify::Put(CF_DEFAULT, Key::from_raw(b"x"), b"1".to_vec()),
                Modify::Put(CF_DEFAULT, Key::from_raw(b"y"), b"2".to_vec()),
            ],
        )
        .unwrap();
    assert_has(ctx, engine, b"x", b"1");
    assert_has(ctx, engine, b"y", b"2");

    engine
        .write(
            ctx,
            vec![
                Modify::Delete(CF_DEFAULT, Key::from_raw(b"x")),
                Modify::Delete(CF_DEFAULT, Key::from_raw(b"y")),
            ],
        )
        .unwrap();
    assert_none(ctx, engine, b"y");
    assert_none(ctx, engine, b"y");
}

fn seek<E: Engine>(ctx: &Context, engine: &E) {
    must_put(ctx, engine, b"x", b"1");
    assert_seek(ctx, engine, b"x", (b"x", b"1"));
    assert_seek(ctx, engine, b"a", (b"x", b"1"));
    must_put(ctx, engine, b"z", b"2");
    assert_seek(ctx, engine, b"y", (b"z", b"2"));
    assert_seek(ctx, engine, b"x\x00", (b"z", b"2"));
    let snapshot = engine.snapshot(ctx).unwrap();
    let mut iter = snapshot
        .iter(IterOption::default(), ScanMode::Forward)
        .unwrap();
    let mut statistics = CFStatistics::default();
    assert!(
        !iter
            .seek(&Key::from_raw(b"z\x00"), &mut statistics)
            .unwrap()
    );
    must_delete(ctx, engine, b"x");
    must_delete(ctx, engine, b"z");
}

fn near_seek<E: Engine>(ctx: &Context, engine: &E) {
    must_put(ctx, engine, b"x", b"1");
    must_put(ctx, engine, b"z", b"2");
    let snapshot = engine.snapshot(ctx).unwrap();
    let mut forward_cursor = snapshot
        .iter(IterOption::default(), ScanMode::Forward)
        .unwrap();
    let mut backward_cursor = snapshot
        .iter(IterOption::default(), ScanMode::Backward)
        .unwrap();
    assert_near_seek(&mut forward_cursor, b"x", (b"x", b"1"));
    assert_near_seek(&mut forward_cursor, b"a", (b"x", b"1"));
    assert_near_seek_for_prev(&mut backward_cursor, b"z1", (b"z", b"2"));
    assert_near_seek_for_prev(&mut backward_cursor, b"z", (b"z", b"2"));
    assert_near_seek_for_prev(&mut backward_cursor, b"x1", (b"x", b"1"));
    assert_near_seek_for_prev(&mut backward_cursor, b"x", (b"x", b"1"));
    assert_near_seek(&mut forward_cursor, b"y", (b"z", b"2"));
    assert_near_seek(&mut forward_cursor, b"x\x00", (b"z", b"2"));
    let mut statistics = CFStatistics::default();
    assert!(
        !forward_cursor
            .near_seek(&Key::from_raw(b"z\x00"), false, &mut statistics)
            .unwrap()
    );
    must_delete(ctx, engine, b"x");
    must_delete(ctx, engine, b"z");
}

fn cf<E: Engine>(ctx: &Context, engine: &E) {
    assert_none_cf(ctx, engine, "default", b"key");
    must_put_cf(ctx, engine, "default", b"key", b"value");
    assert_has_cf(ctx, engine, "default", b"key", b"value");
    assert_seek_cf(ctx, engine, "default", b"k", (b"key", b"value"));
    must_delete_cf(ctx, engine, "default", b"key");
    assert_none_cf(ctx, engine, "default", b"key");
}

fn empty_write<E: Engine>(ctx: &Context, engine: &E) {
    engine.write(ctx, vec![]).unwrap_err();
}

fn wrong_context<E: Engine>(ctx: &Context, engine: &E) {
    let region_id = ctx.get_region_id();
    let mut ctx = ctx.to_owned();
    ctx.set_region_id(region_id + 1);
    assert!(engine.write(&ctx, vec![]).is_err());
}

fn empty_batch_snapshot<E: Engine>(engine: &E) {
    let on_finished = box move |_| {};
    engine
        .async_batch_snapshot(vec![], on_finished)
        .unwrap_err();
}<|MERGE_RESOLUTION|>--- conflicted
+++ resolved
@@ -168,23 +168,13 @@
 
 fn assert_seek<E: Engine>(ctx: &Context, engine: &E, key: &[u8], pair: (&[u8], &[u8])) {
     let snapshot = engine.snapshot(ctx).unwrap();
-<<<<<<< HEAD
-    let mut iter = snapshot
+    let mut cursor = snapshot
         .iter(IterOption::default(), ScanMode::Forward)
-        .unwrap();
-    let mut statistics = CFStatistics::default();
-    iter.seek(&Key::from_raw(key), &mut statistics).unwrap();
-    assert_eq!(iter.key(&mut statistics), &*bytes::encode_bytes(pair.0));
-    assert_eq!(iter.value(&mut statistics), pair.1);
-=======
-    let mut cursor = snapshot
-        .iter(IterOption::default(), ScanMode::Mixed)
         .unwrap();
     let mut statistics = CFStatistics::default();
     cursor.seek(&Key::from_raw(key), &mut statistics).unwrap();
     assert_eq!(cursor.key(&mut statistics), &*bytes::encode_bytes(pair.0));
     assert_eq!(cursor.value(&mut statistics), pair.1);
->>>>>>> 7b995018
 }
 
 fn assert_seek_cf<E: Engine>(
@@ -195,23 +185,13 @@
     pair: (&[u8], &[u8]),
 ) {
     let snapshot = engine.snapshot(ctx).unwrap();
-<<<<<<< HEAD
-    let mut iter = snapshot
+    let mut cursor = snapshot
         .iter_cf(cf, IterOption::default(), ScanMode::Forward)
-        .unwrap();
-    let mut statistics = CFStatistics::default();
-    iter.seek(&Key::from_raw(key), &mut statistics).unwrap();
-    assert_eq!(iter.key(&mut statistics), &*bytes::encode_bytes(pair.0));
-    assert_eq!(iter.value(&mut statistics), pair.1);
-=======
-    let mut cursor = snapshot
-        .iter_cf(cf, IterOption::default(), ScanMode::Mixed)
         .unwrap();
     let mut statistics = CFStatistics::default();
     cursor.seek(&Key::from_raw(key), &mut statistics).unwrap();
     assert_eq!(cursor.key(&mut statistics), &*bytes::encode_bytes(pair.0));
     assert_eq!(cursor.value(&mut statistics), pair.1);
->>>>>>> 7b995018
 }
 
 fn assert_near_seek<I: Iterator>(cursor: &mut Cursor<I>, key: &[u8], pair: (&[u8], &[u8])) {
